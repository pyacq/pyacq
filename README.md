=====
pyacq
=====

<a href="https://travis-ci.org/pyacq/pyacq"><img src="https://travis-ci.org/pyacq/pyacq.svg?branch=master"></a>

Pyacq is a simple, pure-Python framework for distributed data acquisition and
stream processing. Its primary use cases are for analog signals, digital
signals, video, and events. Pyacq uses ZeroMQ to stream data between
distributed threads, processes, and machines to build more complex and
scalable acquisition systems.


Supported Hardware
------------------

|                                       |  Linux  | Windows |
|:--------------------------------------|:-------:|:-------:|
| National Instruments devices (DAQmx)  |    ?    |    X    |
| Scientific cameras (via MicroManager) |    X    |    X    |
| Emotiv EEG system                     |    X    |    X    |
| BrainVision EEG                       |    X    |    X    |
| Audio interfaces (via PyAudio)        |    X    |    X    |
| Webcams (via imageio or libav)        |    X    |    X    |
<<<<<<< HEAD
| Multi channel system W2100    |   No    |    X    |
=======
| Blackrock NSP        |        |    X    |
>>>>>>> a8da8243


Visualization Tools
-------------------

* Multichannel continuous oscilloscope
* Multichannel triggered oscilloscope
* Wavelet spectrum analyzer
* Video display


More information
----------------

- Github: https://github.com/pyacq
- Mailing list: 
- Documentation: http://pyacq.readthedocs.org/en/latest/
- License: Distributed under BSD 3-clause license, see LICENSE for details. 
- Installation: http://pyacq.readthedocs.org/en/latest/intro.html#installation


Copyright (c) 2016, French National Center for Scientific Research (CNRS).

<|MERGE_RESOLUTION|>--- conflicted
+++ resolved
@@ -22,11 +22,8 @@
 | BrainVision EEG                       |    X    |    X    |
 | Audio interfaces (via PyAudio)        |    X    |    X    |
 | Webcams (via imageio or libav)        |    X    |    X    |
-<<<<<<< HEAD
+| Blackrock NSP        |        |    X    |
 | Multi channel system W2100    |   No    |    X    |
-=======
-| Blackrock NSP        |        |    X    |
->>>>>>> a8da8243
 
 
 Visualization Tools
