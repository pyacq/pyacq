--- conflicted
+++ resolved
@@ -537,16 +537,10 @@
                 p['offset'] = p['offset'] + self.all_mean[i]*p['gain'] - self.all_mean[i]*p['gain']*factor
             p['gain'] = p['gain']*factor
     
-<<<<<<< HEAD
     def get_visible_chunk(self, head=None):
         if head is None:
             head = self._head
-        sigs = self.inputs['signals'].get_data(head-self.full_size, head, copy=False, join=True)
-=======
-    def get_visible_chunk(self):
-        head = self._head
-        sigs = self.inputs['signals'].get_data(max(-1, head-self.full_size), head) # this ensure having at least one sample
->>>>>>> a8da8243
+        sigs = self.inputs['signals'].get_data(max(-1, head-self.full_size), head, copy=False, join=True) # this ensure having at least one sample
         return sigs
         
     def auto_scale(self, spacing_factor=9.):
