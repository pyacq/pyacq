import pytest
import logging

from pyacq import create_manager, ThreadPollInput
from pyacq.viewers.qtimefreq import TimeFreqWorker, QTimeFreq, HAVE_SCIPY, generate_wavelet_fourier
from pyacq.devices import NumpyDeviceBuffer
import numpy as np
import time

from pyqtgraph.Qt import QtCore, QtGui
import pyqtgraph as pg


logger = logging.getLogger()

#~ nb_channel = 8
nb_channel = 2
sample_rate = 1000.
chunksize = 50

#~ nb_channel = 32
#~ sample_rate = 20000
#~ chunksize = 100

# some moving sinus
length = int(sample_rate*20)
times = np.arange(length)/sample_rate
buffer = np.random.rand(length, nb_channel)
f1, f2, speed = 20., 60., .05
freqs = (np.sin(np.pi*2*speed*times)+1)/2 * (f2-f1) + f1
phases = np.cumsum(freqs/sample_rate)*2*np.pi
ampl = np.abs(np.sin(np.pi*2*speed*8*times))*.8
buffer += (np.sin(phases)*ampl)[:,None]
buffer = buffer.astype('float32')


def lauch_qtimefreq(transfermode, axisorder, localworker):
    
    #~ man = create_manager(auto_close_at_exit = True)
    man = create_manager(auto_close_at_exit=False)
    ng = man.create_nodegroup()
    
    app = pg.mkQApp()
    
    dev = ng.create_node('NumpyDeviceBuffer')
    dev.configure(nb_channel=nb_channel, sample_interval=1./sample_rate, chunksize=chunksize, buffer=buffer)
    if transfermode=='sharedmem':
        buffer_size = int(62.*sample_rate)
    else:
        buffer_size = 0
    dev.output.configure(protocol='tcp', interface='127.0.0.1', transfermode=transfermode,
                    buffer_size=buffer_size, double=True)
    dev.initialize()
    
    if localworker:
        nodegroup_friends = None
    else:
        nodegroup_friends = [man.create_nodegroup() for _ in range(4)]
    
    viewer = QTimeFreq()
    viewer.configure(with_user_dialog=True, nodegroup_friends=nodegroup_friends)
    viewer.input.connect(dev.output)
    viewer.initialize()
    viewer.show()
    
    viewer.params['nb_column'] = 4
    viewer.params['refresh_interval'] = 1000
    
    
    def terminate():
        viewer.stop()
        dev.stop()
        viewer.close()
        dev.close()
        app.quit()
    
    dev.start()

    viewer.start()
    
    # start for a while
    timer = QtCore.QTimer(singleShot=True, interval=3000)
    timer.timeout.connect(terminate)
    timer.start()
    
    app.exec_()
    
    man.close()
    

@pytest.mark.skipif(not HAVE_SCIPY, reason='no HAVE_SCIPY')
def test_qtimefreq_local_worker():
    lauch_qtimefreq('plaindata', [0,1], True)
    lauch_qtimefreq('plaindata', [1,0], True)
    lauch_qtimefreq('sharedmem', [0,1], True)
    lauch_qtimefreq('sharedmem', [1,0], True)

@pytest.mark.skipif(not HAVE_SCIPY, reason='no HAVE_SCIPY')
def test_qtimefreq_distributed_worker():
    lauch_qtimefreq('plaindata', [0,1], False)
    lauch_qtimefreq('plaindata', [1,0], False)
    lauch_qtimefreq('sharedmem', [0,1], False)
    lauch_qtimefreq('sharedmem', [1,0], False)




if __name__ == '__main__':
<<<<<<< HEAD
    #~ test_TimeFreqWorker()
=======
>>>>>>> 9aa29784
    test_qtimefreq_local_worker()
    test_qtimefreq_distributed_worker()

<|MERGE_RESOLUTION|>--- conflicted
+++ resolved
@@ -106,10 +106,6 @@
 
 
 if __name__ == '__main__':
-<<<<<<< HEAD
-    #~ test_TimeFreqWorker()
-=======
->>>>>>> 9aa29784
     test_qtimefreq_local_worker()
     test_qtimefreq_distributed_worker()
 
