# -*- coding: utf-8 -*-
# Copyright (c) 2016, French National Center for Scientific Research (CNRS)
# Distributed under the (new) BSD License. See LICENSE for more info.

from pyqtgraph.Qt import QtCore, QtGui
import pyqtgraph as pg
from pyqtgraph.util.mutex import Mutex
import vispy.color

import sys
import numpy as np
import weakref
import time
from collections import OrderedDict

from ..core import (WidgetNode, Node, register_node_type, InputStream, OutputStream,
        ThreadPollInput, ThreadPollOutput, StreamConverter)

from .qoscilloscope import MyViewBox

try:
    import scipy.signal
    import scipy.fftpack
    HAVE_SCIPY = True
except ImportError:
    HAVE_SCIPY = False


default_params = [
        {'name': 'xsize', 'type': 'float', 'value': 10., 'step': 0.1, 'limits': (.1, 60)},
        {'name': 'nb_column', 'type': 'int', 'value': 1},
        {'name': 'background_color', 'type': 'color', 'value': 'k'},
        #~ {'name': 'colormap', 'type': 'list', 'value': 'hot', 'values' : ['hot', 'coolwarm', 'ice', 'grays', ] },
<<<<<<< HEAD
        {'name': 'colormap', 'type': 'list', 'value': 'viridis', 'values': list(vispy.color.get_colormaps().keys())},
=======
        {'name': 'colormap', 'type': 'list', 'value': 'hot', 'values': list(vispy.color.get_colormaps().keys())},
        {'name': 'scale_mode', 'type': 'list', 'value': 'by_channel', 'values':['same_for_all', 'by_channel'] },
>>>>>>> 9c0f225a
        {'name': 'refresh_interval', 'type': 'int', 'value': 500, 'limits':[5, 1000]},
        {'name': 'mode', 'type': 'list', 'value': 'scroll', 'values': ['scan', 'scroll']},
        {'name': 'show_axis', 'type': 'bool', 'value': False},
        {'name': 'display_labels', 'type': 'bool', 'value': True },
        {'name': 'timefreq', 'type': 'group', 'children': [
                        {'name': 'f_start', 'type': 'float', 'value': 3., 'step': 1.},
                        {'name': 'f_stop', 'type': 'float', 'value': 90., 'step': 1.},
                        {'name': 'deltafreq', 'type': 'float', 'value': 3., 'step': 1., 'limits': [0.1, 1.e6]},
                        {'name': 'f0', 'type': 'float', 'value': 2.5, 'step': 0.1},
                        {'name': 'normalisation', 'type': 'float', 'value': 0., 'step': 0.1},]}
    ]

default_by_channel_params = [ 
                {'name': 'visible', 'type': 'bool', 'value': True},
                {'name': 'clim', 'type': 'float', 'value': 1.},
            ]


class QTimeFreq(WidgetNode):
    """
    Class for visualizing the frequency spectrogram with a Morlet continuous
    wavelet transform.
    
    This allows better visualization than the standard FFT spectrogram because
    it provides better temporal resolution for high-frequency signals without
    sacrificing frequency resolution for low-frequency signals.
    See https://en.wikipedia.org/wiki/Morlet_wavelet
    
    This class internally uses one TimeFreqWorker per channel, which allows
    multiple signals to be transformed in parallel.
        
    The node operates in one of 2 modes:
    
    * Each TimeFreqWorker lives in the same QApplication as the QTimeFreq node
      (nodegroup_friends=None).
    * Each TimeFreqWorker is spawned in another NodeGroup to distribute the
      load (nodegroup_friends=[some_list_of_nodegroup]).
    
    This viewer needs manual tuning for performance: small refresh_interval, 
    high number of freqs, hight f_stop, and high xsize can all lead to heavy
    CPU load.
    
    This node requires its input stream to use:
    
    * ``transfermode==sharedarray``
    * ``axisorder==[1,0]``
    
    If the input stream does not meet these requirements, then a StreamConverter
    will be created to proxy the input.
    
    QTimeFreq can be configured on the fly by changing QTimeFreq.params and 
    QTimeFreq.by_channel_params. By default, double-clicking on the viewer 
    will open a GUI dialog for these parameters.
    
    
    Usage::
    
        viewer = QTimeFreq()
        viewer.configure(with_user_dialog=True, nodegroup_friends=None)
        viewer.input.connect(somedevice.output)
        viewer.initialize()
        viewer.show()
        viewer.start()
        
        viewer.params['nb_column'] = 4
        viewer.params['refresh_interval'] = 1000
    
    """
    
    #~ _input_specs = {'signals': dict(streamtype='signals', shape=(-1), )}
    _input_specs = {'signals': dict(streamtype='signals', )}
    
    _default_params = default_params
    _default_by_channel_params = default_by_channel_params
    
    def __init__(self, **kargs):
        WidgetNode.__init__(self, **kargs)
        
        self.mainlayout = QtGui.QHBoxLayout()
        self.setLayout(self.mainlayout)
        
        self.graphiclayout = pg.GraphicsLayoutWidget()
        self.mainlayout.addWidget(self.graphiclayout)
        
    def show_params_controller(self):
        self.params_controller.show()
    
    def _configure(self, with_user_dialog=True, max_xsize=60., nodegroup_friends=None):
        self.with_user_dialog = with_user_dialog
        self.max_xsize = max_xsize
        self.nodegroup_friends = nodegroup_friends
        self.local_workers = self.nodegroup_friends is None
        
    
    def _initialize(self, ):
        assert len(self.input.params['shape']) == 2, 'Are you joking ?'
        self.sample_rate = sr = self.input.params['sample_rate']
        self.nb_channel = self.input.params['shape'][1]
        buf_size = int(self.input.params['sample_rate'] * self.max_xsize)
        
        # channel names
        channel_info = self.inputs['signals'].params.get('channel_info', None)
        if channel_info is None:
            self.channel_names = ['ch{}'.format(c) for c in range(self.nb_channel)]
        else:
            self.channel_names = [ch_info['name'] for ch_info in channel_info]
        
        # create proxy input to ensure sharedarray with time axis 1
        if self.input.params['transfermode'] == 'sharedmem' and self.input.params['axisorder'] is not None \
                and tuple(self.input.params['axisorder']) == (1,0):
            self.conv = None
            # TODO raise here
        else:
            # if input is not transfermode creat a proxy
            if self.local_workers:
                self.conv = StreamConverter()
            else:
                ng = self.nodegroup_friends[-1]
                self.conv = ng.create_node('StreamConverter')
                self.conv.ng_proxy = ng
            self.conv.configure()

            # the inputstream is not needed except for parameters
            input_spec = dict(self.input.params)
            self.conv.input.connect(input_spec)
            
            self.conv.output.configure(protocol='tcp', interface='127.0.0.1', port='*', dtype='float32',
                   transfermode='sharedmem', streamtype='analogsignal', buffer_size=buf_size,
                   axisorder=[1,0], shape=(-1, self.nb_channel), double=True, fill=0,
                   )
            self.conv.initialize()
            
        self.workers = []
        self.input_maps = []

        #~ self.global_poller = ThreadPollInput(input_stream=self.input, return_data=None) # only valid when no conv
        self.global_poller = ThreadPollOutput(output_stream=self.conv.output, return_data=False)
        self.global_timer = QtCore.QTimer(interval=500)
        self.global_timer.timeout.connect(self.compute_maps)
        
        if not self.local_workers:
            self.map_pollers = []
        
        for i in range(self.nb_channel):
            
            # create worker
            if self.local_workers:
                worker = TimeFreqWorker()
            else:
                ng = self.nodegroup_friends[i%max(len(self.nodegroup_friends)-1, 1)]
                worker = ng.create_node('TimeFreqWorker')
                worker.ng_proxy = ng
            worker.configure(channel=i, local=self.local_workers)
            worker.input.connect(self.conv.output)
            if self.local_workers:
                protocol = 'inproc'
            else:
                protocol = 'tcp'
            worker.output.configure(protocol=protocol, transfermode='plaindata')
            worker.initialize()
            self.workers.append(worker)
            
            # socket stream for maps from worker
            input_map = InputStream()
            out_params = worker.output.params
            if not isinstance(out_params, dict):
                # worker is remote; request attribute from remote process.
                out_params = out_params._get_value()
            else:
                # copy to prevent modification
                out_params = dict(out_params)
            stream_spec = out_params
            input_map.connect(worker.output)
            self.input_maps.append(input_map)
            if self.local_workers:
                worker.wt_map_done.connect(self.on_new_map_local)
            else:
                poller = ThreadPollInput(input_stream=input_map, return_data=True)
                poller.new_data.connect(self.on_new_map_socket)
                poller.chan = i
                self.map_pollers.append(poller)
        
        # This is used to diffred heavy action whena changing params (setting plots, compute wavelet, ...)
        # this avoid overload on CPU if multiple changes occurs in a short time
        self.mutex_action = Mutex()
        self.actions = OrderedDict([(self.create_grid, False),
                                                    (self.initialize_time_freq, False),
                                                    (self.initialize_plots, False),
                                                    ])
        self.timer_action = QtCore.QTimer(singleShot=True, interval=300)
        self.timer_action.timeout.connect(self.apply_actions)
        
        # Create parameters
        all = []
        for i in range(self.nb_channel):
            name = 'Signal{}'.format(i)
            all.append({'name': name, 'type': 'group', 'children': self._default_by_channel_params})
        self.by_channel_params = pg.parametertree.Parameter.create(name='AnalogSignals', type='group', children=all)
        self.params = pg.parametertree.Parameter.create(name='Global options',
                                                    type='group', children=self._default_params)
        self.all_params = pg.parametertree.Parameter.create(name='all param',
                                    type='group', children=[self.params,self.by_channel_params])
        self.params.param('xsize').setLimits([16./sr, self.max_xsize*.95]) 
        self.all_params.sigTreeStateChanged.connect(self.on_param_change)
        
        if self.with_user_dialog:
            self.params_controller = TimeFreqController(parent=self, viewer=self)
            self.params_controller.setWindowFlags(QtCore.Qt.Window)
        else:
            self.params_controller = None
        
        self.create_grid()
        self.initialize_time_freq()
        self.initialize_plots()
    
    def _start(self):
        self.global_poller.start()
        self.global_timer.start()
        for worker in self.workers:
            worker.start()
        if not self.local_workers:
            for i in range(self.nb_channel):
                self.map_pollers[i].start()
        self.conv.start()
    
    def _stop(self):
        self.global_timer.stop()
        self.global_poller.stop()
        self.global_poller.wait()
        for worker in self.workers:
            worker.stop()
        if not self.local_workers:
            for i in range(self.nb_channel):
                self.map_pollers[i].stop()
                self.map_pollers[i].wait()
        self.conv.stop()
    
    def _close(self):
        if self.running():
            self.stop()
        if self.with_user_dialog:
            self.params_controller.close()
        for worker in self.workers:
            worker.close()
        self.conv.close()
        if not self.local_workers:
            # remove from NodeGroup
            self.conv.ng_proxy.remove_node(self.conv)
            for worker in self.workers:
                worker.ng_proxy.remove_node(worker)

    def create_grid(self):
        color = self.params['background_color']
        self.graphiclayout.clear()
        self.plots = [None] * self.nb_channel
        self.images = [None] * self.nb_channel
        r,c = 0,0
        nb_visible =sum(self.by_channel_params.children()[i]['visible'] for i in range(self.nb_channel)) 
        rowspan = self.params['nb_column']
        colspan = nb_visible//self.params['nb_column']
        self.graphiclayout.ci.currentRow = 0
        self.graphiclayout.ci.currentCol = 0        
        for i in range(self.nb_channel):
            if not self.by_channel_params.children()[i]['visible']: continue

            viewBox = MyViewBox()
            if self.with_user_dialog:
                viewBox.doubleclicked.connect(self.show_params_controller)
            viewBox.gain_zoom.connect(self.clim_zoom)
            viewBox.xsize_zoom.connect(self.xsize_zoom)
            
            plot = pg.PlotItem(viewBox=viewBox)
            plot.hideButtons()
            plot.showAxis('left', self.params['show_axis'])
            plot.showAxis('bottom', self.params['show_axis'])

            if self.params['display_labels']:
                plot.setTitle(self.channel_names[i])
            else:
                plot.setTitle(None)

            self.graphiclayout.ci.layout.addItem(plot, r, c)  # , rowspan, colspan)
            if r not in self.graphiclayout.ci.rows:
                self.graphiclayout.ci.rows[r] = {}
            self.graphiclayout.ci.rows[r][c] = plot
            self.graphiclayout.ci.items[plot] = [(r,c)]
            self.plots[i] = plot
            c+=1
            if c==self.params['nb_column']:
                c=0
                r+=1
    
    def initialize_time_freq(self):
        tfr_params = self.params.param('timefreq')
        
        # we take sample_rate = f_stop*4 or (original sample_rate)
        if tfr_params['f_stop']*4 < self.sample_rate:
            wanted_sub_sample_rate = tfr_params['f_stop']*4
        else:
            wanted_sub_sample_rate = self.sample_rate
        
        # this try to find the best size to get a timefreq of 2**N by changing
        # the sub_sample_rate and the sig_chunk_size
        self.wanted_size = self.params['xsize']
        self.len_wavelet = l = int(2**np.ceil(np.log(self.wanted_size*wanted_sub_sample_rate)/np.log(2)))
        self.sig_chunk_size = self.wanted_size*self.sample_rate
        self.downsample_factor = int(np.ceil(self.sig_chunk_size/l))
        self.sig_chunk_size = self.downsample_factor*l
        self.sub_sample_rate = self.sample_rate/self.downsample_factor
        self.plot_length = int(self.wanted_size*self.sub_sample_rate)
        
        self.wavelet_fourrier = generate_wavelet_fourier(self.len_wavelet, tfr_params['f_start'], tfr_params['f_stop'],
                            tfr_params['deltafreq'], self.sub_sample_rate, tfr_params['f0'], tfr_params['normalisation'])
        
        if self.downsample_factor>1:
            self.filter_b = scipy.signal.firwin(9, 1. / self.downsample_factor, window='hamming')
            self.filter_a = np.array([1.])
        else:
            self.filter_b = None
            self.filter_a = None
        
        for worker in self.workers:
            worker.on_fly_change_wavelet(wavelet_fourrier=self.wavelet_fourrier, downsample_factor=self.downsample_factor,
                        sig_chunk_size=self.sig_chunk_size, plot_length=self.plot_length, filter_a=self.filter_a, filter_b=self.filter_b)
        
        for input_map in self.input_maps:
            input_map.params['shape'] = (self.plot_length, self.wavelet_fourrier.shape[1])
            input_map.params['sample_rate'] = self.sub_sample_rate
    
    def initialize_plots(self):
        N = 512
        cmap = vispy.color.get_colormap(self.params['colormap'])
        self.lut = (255*cmap.map(np.arange(N)[:,None]/float(N))).astype('uint8')
        
        tfr_params = self.params.param('timefreq')
        for i in range(self.nb_channel):
            if self.by_channel_params.children()[i]['visible']:
                for item in self.plots[i].items:
                    # remove old images
                    self.plots[i].removeItem(item)
                
                clim = self.by_channel_params.children()[i]['clim']
                f_start, f_stop = tfr_params['f_start'], tfr_params['f_stop']
                
                image = pg.ImageItem()
                image.setImage(np.zeros((self.plot_length,self.wavelet_fourrier.shape[1])), lut=self.lut, levels=[0,clim])
                self.plots[i].addItem(image)
                image.setRect(QtCore.QRectF(-self.wanted_size, f_start,self.wanted_size, f_stop-f_start))
                self.plots[i].setXRange(-self.wanted_size, 0.)
                self.plots[i].setYRange(f_start, f_stop)
                self.images[i] =image
    
    def on_param_change(self, params, changes):
        for param, change, data in changes:
            if change != 'value': continue
            # immediate action
            if param.name()=='background_color':
                color = data
                for graphicsview in self.graphicsviews:
                    if graphicsview is not None:
                        graphicsview.setBackground(color)
            if param.name()=='refresh_interval':
                self.global_timer.setInterval(data)
            if param.name()=='clim':
                i = self.by_channel_params.children().index(param.parent())
                clim = param.value()
                if self.images[i] is not None:
                    self.images[i].setImage(self.images[i].image, lut=self.lut, levels=[0,clim])
            if param.name()=='show_axis':
                for plot in self.plots:
                    if plot is not None:
                        plot.showAxis('left', data)
                        plot.showAxis('bottom', data)                        
            if param.name()=='scale_mode':
                self.auto_scale()
                
            # difered action delayed with timer
            with self.mutex_action:
                if param.name()=='xsize':
                    self.actions[self.initialize_time_freq] = True
                    self.actions[self.initialize_plots] = True
                if param.name()=='colormap':
                    self.actions[self.initialize_plots] = True
                if param.name()=='nb_column':
                    self.actions[self.create_grid] = True
                    self.actions[self.initialize_plots] = True
                if param.name() in ('f_start', 'f_stop', 'deltafreq', 'f0', 'normalisation'):
                    self.actions[self.initialize_time_freq] = True
                    self.actions[self.initialize_plots] = True
                if param.name()=='visible':
                    self.actions[self.create_grid] = True
                    self.actions[self.initialize_plots] = True
                if param.name()=='display_labels':
                    self.actions[self.create_grid] = True
                    self.actions[self.initialize_plots] = True
        
        with self.mutex_action:
            if not self.timer_action.isActive() and any(self.actions.values()):
                self.timer_action.start()
    
    def apply_actions(self):
        with self.mutex_action:
            if self.running():
                self.global_timer.stop()
            for action, do_it in self.actions.items():
                if do_it:
                    action()
            for action in self.actions:
                self.actions[action] = False
            if self.running():
                self.global_timer.start()
    
    def compute_maps(self):
        head = int(self.global_poller.pos())
        for i in range(self.nb_channel):
            if self.by_channel_params.children()[i]['visible']:
                if self.local_workers:
                    self.workers[i].compute_one_map(head)
                else:
                    self.workers[i].compute_one_map(head, _sync='off')
    
    def on_new_map_local(self, chan):
        head, wt_map = self.input_maps[chan].recv()
        self.update_image(chan, head, wt_map)
    
    def on_new_map_socket(self, head, wt_map):
        chan = self.sender().chan
        self.update_image(chan, head, wt_map)

    def update_image(self, chan, head, wt_map):
        if self.images[chan] is None: return
        if self.params['mode']=='scroll':
            self.images[chan].updateImage(wt_map)
        elif self.params['mode'] =='scan':
            ind = (head//self.downsample_factor)%self.plot_length+1
            wt_map = np.concatenate([wt_map[-ind:, :], wt_map[:-ind, :]], axis=0)
            self.images[chan].updateImage(wt_map)
    
    def clim_zoom(self, factor):
        for i, p in enumerate(self.by_channel_params.children()):
            p.param('clim').setValue(p.param('clim').value()*factor)
        
    def xsize_zoom(self, xmove):
        factor = xmove/100.
        newsize = self.params['xsize']*(factor+1.)
        limits = self.params.param('xsize').opts['limits']
        if newsize>limits[0] and newsize<limits[1]:
            self.params['xsize'] = newsize    
    
    def auto_clim(self):
        if self.params['scale_mode'] == 'same_for_all':
            all = []
            for i, p in enumerate(self.by_channel_params.children()):
                if p.param('visible').value():
                    all.append(np.max(self.images[i].image))
            clim = np.max(all)*1.1
            for i, p in enumerate(self.by_channel_params.children()):
                if p.param('visible').value():
                    p.param('clim').setValue(float(clim))
        elif self.params['scale_mode'] == 'by_channel':
            for i, p in enumerate(self.by_channel_params.children()):
                if p.param('visible').value():
                    clim = np.max(self.images[i].image)*1.1
                    p.param('clim').setValue(float(clim))
    
    def auto_scale(self):
        self.auto_clim()

register_node_type(QTimeFreq)


def generate_wavelet_fourier(len_wavelet, f_start, f_stop, deltafreq, sample_rate, f0, normalisation):
    """
    Compute the wavelet coefficients at all scales and compute its Fourier transform.
    
    Parameters
    ----------
    len_wavelet : int
        length in samples of the wavelet window
    f_start: float
        First frequency in Hz
    f_stop: float
        Last frequency in Hz
    deltafreq : float
        Frequency interval in Hz
    sample_rate : float
        Sample rate in Hz
    f0 : float
    normalisation : float
    
    Returns
    -------
    
    wf : array
        Fourier transform of the wavelet coefficients (after weighting).
        Axis 0 is time; axis 1 is frequency.
    """
    # compute final map scales
    scales = f0/np.arange(f_start,f_stop,deltafreq)*sample_rate
    
    # compute wavelet coeffs at all scales
    xi=np.arange(-len_wavelet/2.,len_wavelet/2.)
    xsd = xi[:,np.newaxis] / scales
    wavelet_coefs=np.exp(complex(1j)*2.*np.pi*f0*xsd)*np.exp(-np.power(xsd,2)/2.)

    weighting_function = lambda x: x**(-(1.0+normalisation))
    wavelet_coefs = wavelet_coefs*weighting_function(scales[np.newaxis,:])

    # Transform the wavelet into the Fourier domain
    wf=scipy.fftpack.fft(wavelet_coefs,axis=0)
    wf=wf.conj()
    
    return wf



class ComputeThread(QtCore.QThread):
    """
    Worker thread used internally by TimeFreqWorker.
    """
    def __init__(self, in_stream, out_stream, channel, local, parent=None):
        QtCore.QThread.__init__(self, parent)
        self.in_stream = in_stream
        self.out_stream = out_stream
        self.channel = channel
        self.local = local
        
        self.worker_params = None

    def run(self):
        if self.worker_params is None: 
            return
        head = self.head
        
        downsample_factor = self.worker_params['downsample_factor']
        sig_chunk_size = self.worker_params['sig_chunk_size']
        filter_a = self.worker_params['filter_a']
        filter_b = self.worker_params['filter_b']
        wavelet_fourrier = self.worker_params['wavelet_fourrier']
        plot_length = self.worker_params['plot_length']
        
        #~ t1 = time.time()
        
        if downsample_factor>1:
            head = head - head%downsample_factor
        
        #full_arr = self.in_stream[head-sig_chunk_size:head, self.channel] #TODO keep this when working
        #~ full_arr = self.in_stream[-sig_chunk_size:, self.channel]
        full_arr = self.in_stream.get_data(head-sig_chunk_size, head, copy=False, join=True)[:, self.channel]
        #~ print(full_arr.flags)
        
        
        #~ t2 = time.time()
        
        if downsample_factor>1:
            small_arr = scipy.signal.filtfilt(filter_b, filter_a, full_arr)
            small_arr =small_arr[::downsample_factor].copy()  # to ensure continuity
        else:
            small_arr = full_arr
        
        small_arr_f=scipy.fftpack.fft(small_arr)
        if small_arr_f.shape[0] != wavelet_fourrier.shape[0]: return
        wt_tmp=scipy.fftpack.ifft(small_arr_f[:,np.newaxis]*wavelet_fourrier,axis=0)
        wt = scipy.fftpack.fftshift(wt_tmp,axes=[0])
        wt = np.abs(wt).astype('float32')
        wt = wt[-plot_length:]
        #~ self.last_wt_map = wt
        self.out_stream.send(wt, index=head)
        #~ t3 = time.time()
        
        # print('compute', self.channel,  t2-t1, t3-t2, t3-t1, QtCore.QThread.currentThreadId())



class TimeFreqWorker(Node, QtCore.QObject):
    """
    TimeFreqWorker is a Node that computes the frequency spectrogram with a 
    Morlet continuous wavelet transform.
    
    This allows better visualization than the standard FFT spectrogram because
    it provides better temporal resolution for high-frequency signals without
    sacrificing frequency resolution for low-frequency signals.
    See https://en.wikipedia.org/wiki/Morlet_wavelet

    The computation is quite heavy: Each signal chunk is first downsampled 
    (with a filtfilt first), then convolved (using FFT method) with one wavelet
    per frequency to be analyzed.

    For visualization of this analysis, use QTimeFreq.
    """
    _input_specs = {'signals': dict(streamtype='signals', transfermode='sharedmem', axisorder=[1,0], double=True)}
    _output_specs = {'timefreq': dict(streamtype='image', dtype='float32')}
    
    wt_map_done = QtCore.pyqtSignal(int)
    def __init__(self, **kargs):
        parent = kargs.pop('parent', None)
        QtCore.QObject.__init__(self, parent)
        Node.__init__(self, **kargs)
        assert HAVE_SCIPY, "TimeFreqWorker node depends on the `scipy` package, but it could not be imported."
    
    def _configure(self, channel=None, local=True):
        self.channel = channel
        self.local = local
    
    def after_input_connect(self, inputname):
        assert len(self.input.params['shape']) == 2, 'Wrong shape: TimeFreqWorker'
    
    def _initialize(self):
        self.sample_rate = sr = self.input.params['sample_rate']
        self.input.set_buffer(size=self.input.params['buffer_size'], axisorder=self.input.params['axisorder'],
                double=self.input.params['double'])#TODO this should be removed when automatic for sharedmem
        assert not self.input._own_buffer, 'something bad in shared buffer'
        
        self.thread = ComputeThread(self.input, self.output, self.channel, self.local)
        self.thread.finished.connect(self.on_thread_done)

    def _start(self):
        pass
    
    def _stop(self):
        if self.thread.isRunning():
            self.thread.wait()
    
    def _close(self):
        pass
    
    #~ def on_fly_change_wavelet(self, wavelet_fourrier=None, downsample_factor=None, sig_chunk_size = None,
            #~ plot_length=None, filter_a=None, filter_b=None):
    def on_fly_change_wavelet(self, **worker_params):
        p = worker_params
        
        if not self.local:
            # with our RPC ndarray came from np.frombuffer
            # but scipy.signal.filtflt need b writtable so:
            p['filter_b'] = p['filter_b'].copy()
        
        p['out_shape'] = (p['plot_length'], p['wavelet_fourrier'].shape[1])
        self.output.params['shape'] = p['out_shape']
        self.output.params['sample_rate'] = self.sample_rate/p['downsample_factor']
        
        self.worker_params = worker_params
    
    def on_thread_done(self):
        self.thread.wait()
        self.wt_map_done.emit(self.channel)
        self.thread.workers_params = None
    
    def compute_one_map(self, head):
        assert self.running(), 'TimeFreqWorker is not running'
        
        if self.thread.isRunning():
            return
        if self.closed():
            return
        self.thread.worker_params = self.worker_params
        self.thread.head = head
        self.thread.start()

register_node_type(TimeFreqWorker)




class TimeFreqController(QtGui.QWidget):
    """
    GUI controller for QTimeFreq.
    """
    def __init__(self, parent=None, viewer=None):
        QtGui.QWidget.__init__(self, parent)
        
        self._viewer = weakref.ref(viewer)
        
        # layout
        self.mainlayout = QtGui.QVBoxLayout()
        self.setLayout(self.mainlayout)
        t = 'Options for {}'.format(self.viewer.name)
        self.setWindowTitle(t)
        self.mainlayout.addWidget(QtGui.QLabel('<b>'+t+'<\b>'))
        
        h = QtGui.QHBoxLayout()
        self.mainlayout.addLayout(h)

        self.tree_params = pg.parametertree.ParameterTree()
        self.tree_params.setParameters(self.viewer.params, showTop=True)
        self.tree_params.header().hide()
        h.addWidget(self.tree_params)

        self.tree_by_channel_params = pg.parametertree.ParameterTree()
        self.tree_by_channel_params.header().hide()
        h.addWidget(self.tree_by_channel_params)
        self.tree_by_channel_params.setParameters(self.viewer.by_channel_params, showTop=True)

        v = QtGui.QVBoxLayout()
        h.addLayout(v)

        but = QtGui.QPushButton('Auto scale')
        but.clicked.connect(self.viewer.auto_clim)
        v.addWidget(but)
        
        if self.viewer.nb_channel>1:
            v.addWidget(QtGui.QLabel('<b>Select channel...</b>'))
            names = [ '{}: {}'.format(c, name) for c, name in enumerate(self.viewer.channel_names)]
            self.qlist = QtGui.QListWidget()
            self.qlist.doubleClicked.connect(self.on_double_clicked)
            v.addWidget(self.qlist, 2)
            self.qlist.addItems(names)
            self.qlist.setSelectionMode(QtGui.QAbstractItemView.ExtendedSelection)
            
            for i in range(len(names)):
                self.qlist.item(i).setSelected(True)            
            v.addWidget(QtGui.QLabel('<b>and apply...<\b>'))
        
        but = QtGui.QPushButton('set visble')
        v.addWidget(but)
        but.clicked.connect(self.on_set_visible)
        
        
        v.addWidget(QtGui.QLabel(self.tr('<b>Clim change (mouse wheel on graph):</b>'),self))
        h = QtGui.QHBoxLayout()
        v.addLayout(h)
        for label, factor in [('--', 1./10.), ('-', 1./1.3), ('+', 1.3), ('++', 10.),]:
            but = QtGui.QPushButton(label)
            but.factor = factor
            but.clicked.connect(self.clim_zoom)
            h.addWidget(but)
    
    @property
    def viewer(self):
        return self._viewer()

    @property
    def selected(self):
        selected = np.ones(self.viewer.nb_channel, dtype=bool)
        if self.viewer.nb_channel>1:
            selected[:] = False
            selected[[ind.row() for ind in self.qlist.selectedIndexes()]] = True
        return selected
    
    def on_set_visible(self):
        # apply
        visibles = self.selected
        for i,param in enumerate(self.viewer.by_channel_params.children()):
            param['visible'] = visibles[i]

    def clim_zoom(self):
        factor = self.sender().factor
        for i, p in enumerate(self.viewer.by_channel_params.children()):
            p.param('clim').setValue(p.param('clim').value()*factor)
    
    def on_double_clicked(self, index):
        for i, p in enumerate(self.viewer.by_channel_params.children()):
            p['visible'] = (i==index.row())<|MERGE_RESOLUTION|>--- conflicted
+++ resolved
@@ -30,13 +30,8 @@
         {'name': 'xsize', 'type': 'float', 'value': 10., 'step': 0.1, 'limits': (.1, 60)},
         {'name': 'nb_column', 'type': 'int', 'value': 1},
         {'name': 'background_color', 'type': 'color', 'value': 'k'},
-        #~ {'name': 'colormap', 'type': 'list', 'value': 'hot', 'values' : ['hot', 'coolwarm', 'ice', 'grays', ] },
-<<<<<<< HEAD
         {'name': 'colormap', 'type': 'list', 'value': 'viridis', 'values': list(vispy.color.get_colormaps().keys())},
-=======
-        {'name': 'colormap', 'type': 'list', 'value': 'hot', 'values': list(vispy.color.get_colormaps().keys())},
         {'name': 'scale_mode', 'type': 'list', 'value': 'by_channel', 'values':['same_for_all', 'by_channel'] },
->>>>>>> 9c0f225a
         {'name': 'refresh_interval', 'type': 'int', 'value': 500, 'limits':[5, 1000]},
         {'name': 'mode', 'type': 'list', 'value': 'scroll', 'values': ['scan', 'scroll']},
         {'name': 'show_axis', 'type': 'bool', 'value': False},
@@ -232,8 +227,8 @@
         # Create parameters
         all = []
         for i in range(self.nb_channel):
-            name = 'Signal{}'.format(i)
-            all.append({'name': name, 'type': 'group', 'children': self._default_by_channel_params})
+            by_chan_p = [{'name': 'label', 'type': 'str', 'value': self.channel_names[i], 'readonly':True}] + list(self._default_by_channel_params)
+            all.append({'name': 'ch{}'.format(i), 'type': 'group', 'children': by_chan_p})
         self.by_channel_params = pg.parametertree.Parameter.create(name='AnalogSignals', type='group', children=all)
         self.params = pg.parametertree.Parameter.create(name='Global options',
                                                     type='group', children=self._default_params)
