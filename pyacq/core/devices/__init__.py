--- conflicted
+++ resolved
@@ -2,11 +2,14 @@
 
 
 from .fakemultisignals import FakeMultiSignals
-<<<<<<< HEAD
-from .emotiv import EmotivMultiSignals
-=======
+
 try:
     from .measurementcomputing import MeasurementComputingMultiSignals
 except :
     pass
->>>>>>> aba1d56c
+
+
+try:
+    from .emotiv import EmotivMultiSignals
+except :
+    pass