<<<<<<< HEAD
# -*- coding: utf-8 -*-
# Copyright (c) 2016, French National Center for Scientific Research (CNRS)
# Distributed under the (new) BSD License. See LICENSE for more info.
=======
import re
import logging
import atexit
>>>>>>> a0b6dfd2

from .rpc import ProcessSpawner, RPCServer
from .nodegroup import NodeGroup

logger = logging.getLogger()


class Host(object):
    """
    Host serves as a pre-existing contact point for spawning
    new processes on a remote machine. 
    
    One Host instance must be running on each machine that will be connected
    to by a Manager. The Host is only responsible for creating and destroying
    NodeGroups.
    """
    @staticmethod
    def spawn(name, **kwds):
        proc = ProcessSpawner(name=name, **kwds)
        host = proc.client._import('pyacq.core.host').Host(name)
        return proc, host
    
    def __init__(self, name, poll_procs=False):
        self.name = name
        self.spawners = []
        
        # Publish this object so we can easily retrieve it from any other
        # machine.
        server = RPCServer.get_server()
        if server is not None:
            server['host'] = self
            if poll_procs:
                self.timer = server.start_timer(self.check_spawners, interval=1.0)
                
        atexit.register(self.close_all_nodegroups)

    def create_nodegroup(self, name, manager=None, qt=True, **kwds):
        """Create a new NodeGroup in a new process and return a proxy to it.
        
        Parameters
        ----------
        name : str
            The name of the new NodeGroup. This will also be used as the name
            of the process in log records sent to the Manager.
        manager : Manager | ObjectProxy<Manager> | None
            The Manager to which this NodeGroup belongs.
        qt : bool
            Whether to start a QApplication in the new process. Default is True.
            
        All extra keyword arguments are passed to `ProcessSpawner()`.
        """
        server = RPCServer.get_server()
        addr = re.sub(r':\d+$', ':*', server.address.decode())
        sp = ProcessSpawner(name=name, qt=qt, address=addr, **kwds)
        logger.info("Process started: %s" % sp)
        rng = sp.client._import('pyacq.core.nodegroup')
        
        # create nodegroup in remote process
        sp._nodegroup = rng.NodeGroup(host=self, manager=manager)
        
        # publish so others can easily connect to the nodegroup
        sp.client['nodegroup'] = sp._nodegroup
        
        sp._manager = manager
        self.spawners.append(sp)
        return sp._nodegroup

    def close_all_nodegroups(self, force=False):
        """Close all NodeGroups belonging to this host.
        """
        for sp in self.spawners:
            if force:
                sp.kill()
            else:
                sp.stop()
        self.spawners = []

    def check_spawners(self):
        """Check for any processes that have exited and report them to their
        manager.
        
        This method is called by a timer if the host is created with *poll_procs*
        True.
        """
        for sp in self.spawners[:]:
            rval = sp.poll()
            if sp.poll() is not None:
                logger.info("Process exited: %s" % sp)
                self.spawners.remove(sp)
                sp._manager.nodegroup_closed(sp._nodegroup, _sync='off')
        <|MERGE_RESOLUTION|>--- conflicted
+++ resolved
@@ -1,12 +1,10 @@
-<<<<<<< HEAD
 # -*- coding: utf-8 -*-
 # Copyright (c) 2016, French National Center for Scientific Research (CNRS)
 # Distributed under the (new) BSD License. See LICENSE for more info.
-=======
+
 import re
 import logging
 import atexit
->>>>>>> a0b6dfd2
 
 from .rpc import ProcessSpawner, RPCServer
 from .nodegroup import NodeGroup
