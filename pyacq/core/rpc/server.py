--- conflicted
+++ resolved
@@ -49,8 +49,7 @@
     ----------
     name : str
         Name used to identify this server.
-<<<<<<< HEAD
-    addr : URL
+    address : URL
         Address for RPC server to bind to. Default is ``'tcp://127.0.0.1:*'``.
 
     Notes
@@ -58,10 +57,6 @@
         
     RPCServer is not a thread-safe class. Only use :class:`RPCClient` to communicate
     with RPCServer from other threads.
-=======
-    address : URL
-        Address for RPC server to bind to.
->>>>>>> a0b6dfd2
 
     Examples
     --------
@@ -138,12 +133,8 @@
         from .client import RPCClient
         srv = RPCServer.get_server()
         return RPCClient.get_client(srv.address)
-        
-<<<<<<< HEAD
-    def __init__(self, addr="tcp://127.0.0.1:*"):
-=======
-    def __init__(self, address="tcp://*:*"):
->>>>>>> a0b6dfd2
+
+    def __init__(self, address="tcp://127.0.0.1:*"):
         self._socket = zmq.Context.instance().socket(zmq.ROUTER)
         
         # socket will continue attempting to deliver messages up to 5 sec after
@@ -151,12 +142,8 @@
         # on exit)
         self._socket.linger = 5000
         
-<<<<<<< HEAD
-        self._socket.bind(addr)
+        self._socket.bind(address)
         #: The zmq address where this server is listening (e.g. 'tcp:///127.0.0.1:5678')
-=======
-        self._socket.bind(address)
->>>>>>> a0b6dfd2
         self.address = self._socket.getsockopt(zmq.LAST_ENDPOINT)
         self._closed = False
         
