--- conflicted
+++ resolved
@@ -50,14 +50,10 @@
     name : str
         Name used to identify this server.
     address : URL
-<<<<<<< HEAD
         Address for RPC server to bind to. Default is 'tcp://127.0.0.1:*'.
-=======
-        Address for RPC server to bind to. Default is ``'tcp://127.0.0.1:*'``.
         
         **Note:** binding RPCServer to a public IP address is a potential
         security hazard.
->>>>>>> eb6e1518
 
     Notes
     -----
