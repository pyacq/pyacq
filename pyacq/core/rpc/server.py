--- conflicted
+++ resolved
@@ -27,13 +27,8 @@
     ----------
     name : str
         Name used to identify this server.
-<<<<<<< HEAD
-    addr : URL
+    address : URL
         Address for RPC server to bind to. Default is 'tcp://127.0.0.1:*'.
-=======
-    address : URL
-        Address for RPC server to bind to.
->>>>>>> 2707f651
 
     Basic usage::
     
@@ -123,11 +118,7 @@
         srv = RPCServer.get_server()
         return RPCClient.get_client(srv.address)
         
-<<<<<<< HEAD
-    def __init__(self, addr="tcp://127.0.0.1:*"):
-=======
-    def __init__(self, address="tcp://*:*"):
->>>>>>> 2707f651
+    def __init__(self, address="tcp://127.0.0.1:*"):
         self._socket = zmq.Context.instance().socket(zmq.ROUTER)
         
         # socket will continue attempting to deliver messages up to 5 sec after
@@ -485,23 +476,13 @@
     
     Parameters
     ----------
-<<<<<<< HEAD
-    addr : str
+    address : str
         ZMQ address to listen on. Default is "tcp://127.0.0.1:*".
     quit_on_close : bool
         If True, then call `QApplication.quit()` when the server is closed. 
     """
-    def __init__(self, addr="tcp://127.0.0.1:*", quit_on_close=True):
-        RPCServer.__init__(self, addr)
-=======
-    address : str
-        ZMQ address to listen on. Default is "tcp://*:*".
-    quit_on_close : bool
-        If True, then call `QApplication.quit()` when the server is closed. 
-    """
-    def __init__(self, address="tcp://*:*", quit_on_close=True):
+    def __init__(self, address="tcp://127.0.0.1:*", quit_on_close=True):
         RPCServer.__init__(self, address)
->>>>>>> 2707f651
         self.quit_on_close = quit_on_close
         self.poll_thread = QtPollThread(self)
         
