--- conflicted
+++ resolved
@@ -87,16 +87,10 @@
             The numpy.dtype of the data buffer. It can be a composed dtype for event or images.
         shape: list
             The shape of each data frame. If the stream will send chunks of variable length,
-<<<<<<< HEAD
-            then use -1 for the unknown dimension.
-            * For ``streamtype=image``, the shape should be (-1, H, W), (n_frames, H, W), or (H, W).
-            * For ``streamtype=analogsignal`` the shape should be (n_samples, n_channels) or (-1, n_channels)
-=======
             then use -1 for the first (time) dimension.
             
             * For ``streamtype=image``, the shape should be ``(-1, H, W)`` or ``(n_frames, H, W)``.
             * For ``streamtype=analogsignal`` the shape should be ``(n_samples, n_channels)`` or ``(-1, n_channels)``.
->>>>>>> ff47c20c
         compression: '', 'blosclz', 'blosc-lz4'
             The compression for the data stream. The default uses no compression.
         scale: float
