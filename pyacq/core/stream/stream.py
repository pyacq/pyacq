# -*- coding: utf-8 -*-
# Copyright (c) 2016, French National Center for Scientific Research (CNRS)
# Distributed under the (new) BSD License. See LICENSE for more info.

import random
import string
import zmq
import numpy as np
import weakref

from .ringbuffer import RingBuffer
from .streamhelpers import all_transfermodes
from ..rpc import ObjectProxy
from .arraytools import make_dtype


default_stream = dict(
    protocol='tcp',
    interface='127.0.0.1',
    port='*',
    transfermode='plaindata',
    streamtype='analogsignal',
    dtype='float32',
    shape=(-1, 1),
    axisorder=None,
    buffer_size=0,
    compression='',
    scale=None,
    offset=None,
    units='',
    sample_rate=1.,
    double=False,#make sens only for transfermode='sharemem',
    fill=None,
)


class OutputStream(object):
    """Class for streaming data to an InputStream.
    
    Streams allow data to be sent between objects that may exist on different
    threads, processes, or machines. They offer a variety of transfer methods
    including TCP for remote connections and IPC for local connections.
    """
    def __init__(self, spec=None, node=None, name=None):
        spec = {} if spec is None else spec
        self.last_index = 0
        self.configured = False
        self.spec = spec  # this is a priori stream params, and must be change when Node.configure
        if node is not None:
            self.node = weakref.ref(node)
        else:
            self.node = None
        self.name = name
    
    def configure(self, **kargs):
        """
        Configure the output stream.
        
        Parameters
        ----------
        protocol : 'tcp', 'udp', 'inproc' or 'inpc' (linux only)
            The type of protocol used for the zmq.PUB socket
        interface : str
            The bind adress for the zmq.PUB socket
        port : str
            The port for the zmq.PUB socket
<<<<<<< HEAD
        transfermode: str
            The method used for data transfer:
            
            * 'plaindata': data are sent over a plain socket in two parts: (frame index, data).
            * 'sharedmem': data are stored in shared memory in a ring buffer and the current frame index is sent over the socket.
            * 'shared_cuda_buffer': (planned) data are stored in shared Cuda buffer and the current frame index is sent over the socket.
            * 'share_opencl_buffer': (planned) data are stored in shared OpenCL buffer and the current frame index is sent over the socket.
            
            All registered transfer modes can be found in `pyacq.core.stream.all_transfermodes`.
=======
        transfermode: 'plaindata', 'sharedmem', (not done 'shared_cuda_buffer' or 'share_opencl_buffer')
            The method used for data transfer:
            * 'plaindata': data are sent over a plain socket in two parts: (frame index, data).
            * 'sharedmem': data are stored in shared memory in a ring buffer and the current frame index is sent over the socket.
            * 'shared_cuda_buffer': NOT DONE data are stored in shared Cuda buffer and the current frame index is sent over the socket.
            * 'share_opencl_buffer': NOT DONE data are stored in shared OpenCL buffer and the current frame index is sent over the socket.
>>>>>>> 1bba4620
        streamtype: 'analogsignal', 'digitalsignal', 'event' or 'image/video'
            The nature of data to be transferred.
        dtype: str ('float32','float64', [('r', 'uint16'), ('g', 'uint16'), , ('b', 'uint16')], ...)
            The numpy.dtype of the data buffer. It can be a composed dtype for event or images.
        shape: list
            The shape of each data frame. If the stream will send chunks of variable length,
            then use -1 for the unknown dimension.
            
            * For ``streamtype=image``, the shape should be (-1, H, W), (n_frames, H, W), or (H, W).
            * For ``streamtype=analogsignal`` the shape should be (n_samples, n_channels) or (-1, n_channels)
        compression: '', 'blosclz', 'blosc-lz4'
            The compression for the data stream. The default uses no compression.
        scale: float
            An optional scale factor + offset to apply to the data before it is sent over the stream.
            ``output = offset + scale * input``
        offset:
            See *scale*.
        units: str
            Units of the stream data. Mainly used for 'analogsignal'.
        sample_rate: float or None
            Sample rate of the stream in Hz.
        kwargs :
            All extra keyword arguments are passed to the DataSender constructor
            for the chosen transfermode (for example, see 
            :class:`SharedMemSender <stream.sharedmemstream.SharedMemSender>`).
        """
        
        self.params = dict(default_stream)
        self.params.update(self.spec)
        for k in kargs:
            if k in self.spec:
                assert kargs[k]==self.spec[k], \
                    'Cannot configure {}={}; already in fixed in self.spec {}={}'.format(k, kargs[k], k, self.spec[k])
        self.params.update(kargs)
        
        shape = self.params['shape']
        assert shape[0] == -1 or shape[0] > 0, "First element in shape must be -1 or > 0."
        for i in range(1, len(shape)):
            assert shape[i] > 0, "Shape index %d must be > 0." % i
        
        if self.params['protocol'] in ('inproc', 'ipc'):
            pipename = u'pyacq_pipe_'+''.join(random.SystemRandom().choice(string.ascii_uppercase + string.digits) for _ in range(24))
            self.params['interface'] = pipename
            self.url = '{protocol}://{interface}'.format(**self.params)
        else:
            self.url = '{protocol}://{interface}:{port}'.format(**self.params)
        context = zmq.Context.instance()
        self.socket = context.socket(zmq.PUB)
        self.socket.linger = 1000  # don't let socket deadlock when exiting
        self.socket.bind(self.url)
        self.addr = self.socket.getsockopt(zmq.LAST_ENDPOINT).decode()
        self.port = self.addr.rpartition(':')[2]
        self.params['port'] = self.port
        
        transfermode = self.params['transfermode']
        if transfermode not in all_transfermodes:
            raise ValueError("Unsupported transfer mode '%s'" % transfermode)
        sender_class = all_transfermodes[transfermode][0]
        self.sender = sender_class(self.socket, self.params)

        self.configured = True
        if self.node and self.node():
            self.node().after_output_configure(self.name)

    def send(self, data, index=None, **kargs):
        """Send a data chunk and its frame index.
        
        Parameters
        ----------
        index: int
            The absolute sample index. This is the index of the last sample + 1.
        data: np.ndarray or bytes
            The chunk of data to send.
        """
        if index is None:
            index = self.last_index + data.shape[0]
        self.last_index = index
        self.sender.send(index, data, **kargs)

    def close(self):
        """Close the output.
        
        This closes the socket and releases shared memory, if necessary.
        """
        self.sender.close()
        self.socket.close()
        del self.socket
        del self.sender


def _shape_equal(shape1, shape2):
    """
    Check if shape of stream are compatible.
    More or less shape1==shape2 but deal with:
      * shape can be list or tuple
      * shape can have one dim with -1
    """
    shape1 = list(shape1)
    shape2 = list(shape2)
    if len(shape1) != len(shape2):
        return False
    
    for i in range(len(shape1)):
        if shape1[i]==-1 or shape2[i]==-1:
            continue
        if shape1[i]!=shape2[i]:
            return False
    
    return True
    

class InputStream(object):
    """Class for streaming data from an OutputStream.
    
    Streams allow data to be sent between objects that may exist on different
    threads, processes, or machines. They offer a variety of transfer methods
    including TCP for remote connections and IPC for local connections.
    
    Typical InputStream usage:    
    
    1. Use :func:`InputStream.connect()` to connect to an :class:`OutputStream`
       defined elsewhere. Usually, the argument will actually be a proxy to a
       remote :class:`OutputStream`.
    2. Poll for incoming data packets with :func:`InputStream.poll()`.
    3. Receive the next packet with :func:`InputStream.recv()`.
    
    Optionally, use :func:`InputStream.set_buffer()` to attach a
    :class:`RingBuffer` for easier data handling.
    """
    def __init__(self, spec=None, node=None, name=None):
        self.spec = {} if spec is None else spec
        self.configured = False
        if node is not None:
            self.node = weakref.ref(node)
        else:
            self.node = None
        self.name = name
        self.buffer = None
        self._own_buffer = False  # whether InputStream should populate buffer
    
    def connect(self, output):
        """Connect an output to this input.
        
        Any data send over the stream using :func:`output.send() <OutputStream.send>`
        can be retrieved using :func:`input.recv() <InputStream.recv>`.
        
        Parameters
        ----------
        output : OutputStream (or proxy to a remote OutputStream)
            The OutputStream to connect.
        """
        if isinstance(output, dict):
            self.params = output
        elif isinstance(output, OutputStream):
            self.params = output.params
        elif isinstance(output, ObjectProxy):
            self.params = output.params._get_value()
        else:
            raise TypeError("Invalid type for stream: %s" % type(output))
            
        if self.params['protocol'] in ('inproc', 'ipc'):
            self.url = '{protocol}://{interface}'.format(**self.params)
        else:
            self.url = '{protocol}://{interface}:{port}'.format(**self.params)
            
        # allow some keys in self.spec to override self.params
        readonly_params = ['protocol', 'transfermode', 'shape', 'dtype']
        for k,v in self.spec.items():
            if k in readonly_params:
                if k=='shape':
                    valid = _shape_equal(v, self.params[k])
                elif k=='dtype':
                    #~ valid = v == self.params[k]
                    valid = make_dtype(v) == make_dtype(self.params[k])
                else:
                    valid = (v == self.params[k])
                if not valid:
                    raise ValueError("InputStream parameter %s=%s does not match connected output %s=%s." %
                                (k, v, k, self.params[k]))
            else:
                self.params[k] = v
        
        context = zmq.Context.instance()
        self.socket = context.socket(zmq.SUB)
        self.socket.linger = 1000  # don't let socket deadlock when exiting
        self.socket.setsockopt(zmq.SUBSCRIBE, b'')
        #~ self.socket.setsockopt(zmq.DELAY_ATTACH_ON_CONNECT,1)
        self.socket.connect(self.url)
        
        transfermode = self.params['transfermode']
        if transfermode not in all_transfermodes:
            raise ValueError("Unsupported transfer mode '%s'" % transfermode)
        receiver_class = all_transfermodes[transfermode][1]
        self.receiver = receiver_class(self.socket, self.params)
        
        self.connected = True
        if self.node and self.node():
            self.node().after_input_connect(self.name)        
    
    def poll(self, timeout=None):
        """Poll the socket of input stream.
        
        Return True if a new packet is available.
        """
        return self.socket.poll(timeout=timeout)
    
    def recv(self, **kargs):
        """
        Receive a chunk of data.
        
        Returns
        -------
        index: int
            The absolute sample index. This is the index of the last sample + 1.
        data: np.ndarray or bytes
            The received chunk of data.
            If the stream uses ``transfermode='sharedarray'``, then the data is 
            returned as None and you must use ``input_stream[start:stop]``
            to read from the shared array or ``input_stream.recv(with_data=True)``
            to return the received data chunk.
        """
        index, data = self.receiver.recv(**kargs)
        if self._own_buffer and data is not None and self.buffer is not None:
            self.buffer.new_chunk(data, index=index)
        return index, data

    def close(self):
        """Close the stream.
        
        This closes the socket. No data can be received after this point.
        """
        self.receiver.close()
        self.socket.close()
        del self.socket
    
    def __getitem__(self, *args):
        """Return a data slice from the RingBuffer attached to this InputStream.
        
        If no RingBuffer is attached, raise an exception. See ``set_buffer()``.
        """
        if self.buffer is None:
            raise TypeError("No ring buffer configured for this InputStream.")
        return self.buffer.__getitem__(*args)
    
    def get_data(self, *args, **kargs):
        """
        Return a segment of the RingBuffer attached to this InputStream.
        
        If no RingBuffer is attached, raise an exception.
        
        For parameters, see :func:`RingBuffer.get_data()`.
        
        See also: :func:`InputStream.set_buffer()`.
        """
        if self.buffer is None:
            raise TypeError("No ring buffer configured for this InputStream.")
        return self.buffer.get_data(*args, **kargs)
    
    def set_buffer(self, size=None, double=True, axisorder=None, shmem=None, fill=None):
        """Ensure that this InputStream has a RingBuffer at least as large as 
        *size* and with the specified double-mode and axis order.
        
        If necessary, this will attach a new RingBuffer to the stream and remove
        any existing buffer.
        """
        # first see if we already have a buffer that meets requirements
        bufs = []
        if self.buffer is not None:
            bufs.append((self.buffer, self._own_buffer))
        if self.receiver.buffer is not None:
            bufs.append((self.receiver.buffer, False))
        for buf, own in bufs:
            if buf.shape[0] >= size and buf.double == double and (axisorder is None or all(buf.axisorder == axisorder)):
                self.buffer = buf
                self._own_buffer = own
                return
            
        # attach a new buffer
        shape = (size,) + tuple(self.params['shape'][1:])
        dtype = make_dtype(self.params['dtype'])
        self.buffer = RingBuffer(shape=shape, dtype=dtype, double=double, axisorder=axisorder, shmem=shmem, fill=fill)
        self._own_buffer = True<|MERGE_RESOLUTION|>--- conflicted
+++ resolved
@@ -64,7 +64,6 @@
             The bind adress for the zmq.PUB socket
         port : str
             The port for the zmq.PUB socket
-<<<<<<< HEAD
         transfermode: str
             The method used for data transfer:
             
@@ -74,14 +73,6 @@
             * 'share_opencl_buffer': (planned) data are stored in shared OpenCL buffer and the current frame index is sent over the socket.
             
             All registered transfer modes can be found in `pyacq.core.stream.all_transfermodes`.
-=======
-        transfermode: 'plaindata', 'sharedmem', (not done 'shared_cuda_buffer' or 'share_opencl_buffer')
-            The method used for data transfer:
-            * 'plaindata': data are sent over a plain socket in two parts: (frame index, data).
-            * 'sharedmem': data are stored in shared memory in a ring buffer and the current frame index is sent over the socket.
-            * 'shared_cuda_buffer': NOT DONE data are stored in shared Cuda buffer and the current frame index is sent over the socket.
-            * 'share_opencl_buffer': NOT DONE data are stored in shared OpenCL buffer and the current frame index is sent over the socket.
->>>>>>> 1bba4620
         streamtype: 'analogsignal', 'digitalsignal', 'event' or 'image/video'
             The nature of data to be transferred.
         dtype: str ('float32','float64', [('r', 'uint16'), ('g', 'uint16'), , ('b', 'uint16')], ...)
