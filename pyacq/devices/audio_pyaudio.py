import numpy as np
import collections
import logging

from ..core import Node, register_node_type, ThreadPollInput
from pyqtgraph.Qt import QtCore, QtGui
from pyqtgraph.util.mutex import Mutex

try:
    import pyaudio
    HAVE_PYAUDIO = True
except ImportError:
    HAVE_PYAUDIO = False

if HAVE_PYAUDIO:
    format_conv = {'int16': pyaudio.paInt16, 'int32': pyaudio.paInt32, 'float32': pyaudio.paFloat32, }
    # TODO add support for 'int24' (possible in pyaudio but not in numpy)


class PyAudio(Node):
    """Simple wrapper around PyAudio for input and output to audio devices.
    """

    _input_specs = {'signals': dict(streamtype='analogsignal',dtype='int16',
                                                shape=(-1, 2), compression ='', timeaxis=0,
                                                sample_rate =44100.
                                                )}

    _output_specs = {'signals': dict(streamtype='analogsignal',dtype='int16',
                                                shape=(-1, 2), compression ='', timeaxis=0,
                                                sample_rate =44100.
                                                )}

    def __init__(self, **kargs):
        Node.__init__(self, **kargs)
        assert HAVE_PYAUDIO, "PyAudio node depends on the `pyaudio` package, but it could not be imported."
        self.pa = pyaudio.PyAudio()

    def configure(self, *args, **kwargs):
        """
        Parameters
        ----------
        nb_channel : int
            Number of audio channels
        sample_rate: float
            Sample rate. This value is rounded to integer.
        input_device_index : int or None
            Input device index (see `list_device_specs()` and pyaudio documentation).
            If None then no recording will be requested from the device, and the
            node will have no output.
        output_device_index: in or None
            Output device index (see `list_device_specs()` and pyaudio documentation).
            If None then no playback will be requested from the device, and the
            node will have no input.
        format : str in ('int16', 'int32' or 'float32')
            Internal data format for pyaudio.
        chunksize : int (1024 by default)
            Size of each chunk. Smaller chunks result in lower overall latency,
            but may also cause buffering issues (cracks/pops in sound).
        """
        return Node.configure(self, *args, **kwargs)

    def _configure(self, nb_channel=2, sample_rate=44100.,
                    input_device_index=None, output_device_index=None,
                    format='int16', chunksize=1024):
        
        
        self.nb_channel = nb_channel
        self.sample_rate = sample_rate
        self.input_device_index = input_device_index
        self.output_device_index = output_device_index
        self.format = format
        self._chunksize = chunksize
        
        assert self.format in format_conv
        
        
        # check if supported
        if self.output_device_index is not None:
            try:
                self.pa.is_format_supported(self.sample_rate, output_format=format_conv[format],
                    output_channels=self.nb_channel, output_device=self.output_device_index)
            except ValueError as err:
                msg = 'Output not supported: channels={} samplerate={} device_id={}'.format(self.nb_channel, self.sample_rate, self.output_device_index)
                raise ValueError(msg) from err
        
        if self.input_device_index is not None:
            try:
                self.pa.is_format_supported(self.sample_rate, input_format=format_conv[format],
                    input_channels=self.nb_channel, input_device=self.input_device_index)
            except ValueError as err:
                msg = 'Input not supported: channels={} samplerate={} device_id={}'.format(self.nb_channel, self.sample_rate, self.input_device_index)
                raise ValueError(msg) from err

        self.output.spec['shape'] = (chunksize, self.nb_channel)
        self.output.spec['nb_channel'] = self.nb_channel
        self.output.spec['dtype = '] = format
        self.output.spec['sample_rate'] = float(int(self.sample_rate))
        gains = {'int16': 1./2**15, 'int32': 1./2**31, 'float32':1.}
        self.output.spec['gain'] = gains[self.format]
        self.output.spec['offset'] = 0.
    
    def check_input_specs(self):
        pass
    
    def check_output_specs(self):
        pass

    def list_device_specs(self):
        return [self.pa.get_device_info_by_index(i) for i in range(self.pa.get_device_count())]

    def default_input_device(self):
        """Return the index of the default input device.
        """
        return self.pa.get_default_input_device_info()['index']
    
    def default_output_device(self):
        """Return the index of the default output device.
        """
        return self.pa.get_default_output_device_info()['index']

    def _initialize(self):
        self.audiostream = self.pa.open(
                    rate=int(self.sample_rate),
                    channels=int(self.nb_channel),
                    format=format_conv[self.format],
                    input=self.input_device_index is not None,
                    output=self.output_device_index is not None,
                    input_device_index=self.input_device_index,
                    output_device_index=self.output_device_index,
                    frames_per_buffer=self._chunksize,
                    stream_callback=self._audiocallback,
                    start=False)
        self._head = 0
        
        # outbuffer
        size = self.nb_channel * self._chunksize * np.dtype(self.format).itemsize
        self.enmpty_outputbuffer = b'\x00' * size
        self.out_queue = collections.deque()
        self.lock = Mutex()
        
        if self.output_device_index is not None:
<<<<<<< HEAD
            #~ self.thread = ThreadPollInput(self.input, parent=self)
            self.thread = ThreadPollInput(self.input, parent=None)
=======
            self.thread = ThreadPollInput(self.input)
>>>>>>> 9596e1af
            self.thread.new_data.connect(self._new_output_buffer)
    
    def _start(self):
        self.audiostream.start_stream()
        if self.output_device_index is not None:
            self.thread.start()

    def _stop(self):
        self.audiostream.stop_stream()
        if self.output_device_index is not None:
            self.thread.stop()
            self.thread.wait()

    def _close(self):
        self.audiostream.close()
        self.pa.terminate()
        del self.thread

    def _audiocallback(self, in_data, frame_count, time_info, status):
        #~ print('audiocallback', len(self.out_queue))
        if in_data is not None:
            self._head += self._chunksize
            self.output.send(self._head, in_data)
        with self.lock:
            if len(self.out_queue)>0:
                out = self.out_queue.popleft()
            else:
                logging.info('Node PyAudio', self.name, 'lost output buffer')
                #~ print('lost output buffer')
                out = self.enmpty_outputbuffer
        return (out, pyaudio.paContinue)    
    
    def _new_output_buffer(self, pos, data):
        #~ print('_new_output_buffer', pos, data.shape, data.dtype)
        with self.lock:
            self.out_queue.append(bytes(data))
            
    
register_node_type(PyAudio)<|MERGE_RESOLUTION|>--- conflicted
+++ resolved
@@ -140,12 +140,7 @@
         self.lock = Mutex()
         
         if self.output_device_index is not None:
-<<<<<<< HEAD
-            #~ self.thread = ThreadPollInput(self.input, parent=self)
-            self.thread = ThreadPollInput(self.input, parent=None)
-=======
             self.thread = ThreadPollInput(self.input)
->>>>>>> 9596e1af
             self.thread.new_data.connect(self._new_output_buffer)
     
     def _start(self):
