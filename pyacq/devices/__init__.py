# -*- coding: utf-8 -*-
# Copyright (c) 2016, French National Center for Scientific Research (CNRS)
# Distributed under the (new) BSD License. See LICENSE for more info.

from .npbufferdevice import NumpyDeviceBuffer
from .webcam_imageio import WebCamImageIO
from .webcam_av import WebCamAV
<<<<<<< HEAD
from .measurementcomputing import MeasurementComputing
from .audio_pyaudio import PyAudio
=======
from .audio_pyaudio import PyAudio
from .eeg_emotiv import Emotiv
from .eeg_openBCI import OpenBCI
from .ni_daqmx import NIDAQmx
from .blackrock import Blackrock
>>>>>>> a8da8243
<|MERGE_RESOLUTION|>--- conflicted
+++ resolved
@@ -5,13 +5,9 @@
 from .npbufferdevice import NumpyDeviceBuffer
 from .webcam_imageio import WebCamImageIO
 from .webcam_av import WebCamAV
-<<<<<<< HEAD
 from .measurementcomputing import MeasurementComputing
-from .audio_pyaudio import PyAudio
-=======
 from .audio_pyaudio import PyAudio
 from .eeg_emotiv import Emotiv
 from .eeg_openBCI import OpenBCI
 from .ni_daqmx import NIDAQmx
-from .blackrock import Blackrock
->>>>>>> a8da8243
+from .blackrock import Blackrock